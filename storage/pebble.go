--- conflicted
+++ resolved
@@ -488,11 +488,7 @@
 					shardBatches[job.shardIdx] = batch
 				}
 
-<<<<<<< HEAD
 				// Merge write
-=======
-				// 合并写入
->>>>>>> 516d1e11
 				if err := batch.Merge([]byte(job.key), job.value, pebble.Sync); err != nil {
 					shardMutexes[job.shardIdx].Unlock()
 					select {
@@ -549,11 +545,7 @@
 	for i, batch := range shardBatches {
 		shardMutexes[i].Lock() // Lock to protect batch commit
 		if batch != nil && batch.Len() > 0 {
-<<<<<<< HEAD
 			// Only the last batch uses Sync, others use NoSync
-=======
-			// 只有最后一个批次使用Sync，其他用NoSync
->>>>>>> 516d1e11
 			commitOption := pebble.Sync
 			if i == len(shardBatches)-1 {
 				commitOption = pebble.Sync
@@ -776,10 +768,7 @@
 	return arr[0], nil
 }
 
-<<<<<<< HEAD
-// QueryUTXOAddress queries address information for a single UTXO
-=======
-// QueryUTXOAddresses 优化版 - 只做必要修改
+// QueryUTXOAddresses optimized version - only necessary modifications
 func (s *PebbleStore) QueryFtUTXOAddresses(outpoints *[]string, concurrency int, txPointUsedMap map[string]string) (map[string][]string, map[string][]string, error) {
 	if concurrency <= 0 {
 		concurrency = runtime.NumCPU()
@@ -800,7 +789,7 @@
 
 	var wg sync.WaitGroup
 
-	// 启动并发 worker
+	// Start concurrent workers
 	for w := 0; w < concurrency; w++ {
 		wg.Add(1)
 		go func() {
@@ -822,9 +811,9 @@
 					continue
 				}
 
-				// 修复1: 立即复制数据并关闭资源，避免defer在循环中积累
+				// Fix 1: Immediately copy data and close resources to avoid defer accumulation in loops
 				valueStr := string(append([]byte(nil), value...))
-				closer.Close() // 立即关闭而不是延迟
+				closer.Close() // Close immediately instead of deferring
 
 				resultsCh <- result{
 					key:       j.key,
@@ -834,7 +823,7 @@
 		}()
 	}
 
-	// 发送任务
+	// Send tasks
 	go func() {
 		for _, outkey := range *outpoints {
 			jobsCh <- job{
@@ -844,7 +833,7 @@
 		close(jobsCh)
 	}()
 
-	// 收集结果
+	// Collect results
 	go func() {
 		wg.Wait()
 		close(resultsCh)
@@ -903,8 +892,8 @@
 		}
 	}
 
-	// 修复2: 优化内存使用
-	results = nil // 允许尽早回收
+	// Fix 2: Optimize memory usage
+	results = nil // Allow early garbage collection
 
 	return finalFtResults, finalUniqueResults, finalErr
 }
@@ -941,8 +930,6 @@
 	return targetValueInfo, nil
 }
 
-// QueryUTXOAddress 查询单个UTXO的地址信息
->>>>>>> 516d1e11
 func (s *PebbleStore) QueryUTXOAddress(outpoint string) (string, error) {
 	txArr := strings.Split(outpoint, ":")
 	if len(txArr) != 2 {
@@ -974,7 +961,7 @@
 	return address, nil
 }
 
-// BulkMergeConcurrent 用于处理map[string]string类型的数据
+// BulkMergeConcurrent for processing map[string]string type data
 func (s *PebbleStore) BulkMergeConcurrent(data *map[string]string, concurrency int) error {
 	if concurrency <= 0 {
 		concurrency = runtime.NumCPU()
@@ -993,7 +980,7 @@
 	shardMutexes := make([]sync.Mutex, len(s.shards))
 	shardBatches := make([]*pebble.Batch, len(s.shards))
 
-	// 初始化每个 shard 的 batch
+	// Initialize batch for each shard
 	for i := range shardBatches {
 		shardBatches[i] = s.shards[i].NewBatch()
 	}
@@ -1044,7 +1031,7 @@
 		}()
 	}
 
-	// 发送任务
+	// Send tasks
 	for key, value := range *data {
 		shardIdx := s.getShardIndex(key)
 		valueBytes := []byte(value)
@@ -1085,20 +1072,20 @@
 	return nil
 }
 
-// GetShards 返回所有分片
+// GetShards returns all shards
 func (s *PebbleStore) GetShards() []*pebble.DB {
 	s.mu.RLock()
 	defer s.mu.RUnlock()
 	return s.shards
 }
 
-// BulkWriteConcurrent 将一个 key 极多的 map 并发地写入到对应的分片中
+// BulkWriteConcurrent concurrently writes a map with many keys to corresponding shards
 func (s *PebbleStore) BulkWriteConcurrent(data *map[string]string, concurrency int) error {
 	if concurrency <= 0 {
 		concurrency = runtime.NumCPU()
 	}
 
-	// 按照 shard 数量分配 worker
+	// Allocate workers according to shard count
 	type job struct {
 		shardIdx int
 		key      string
@@ -1108,7 +1095,7 @@
 	jobsCh := make(chan job, len(*data))
 	errCh := make(chan error, 1)
 
-	// 启动 workers
+	// Start workers
 	var wg sync.WaitGroup
 	for w := 0; w < concurrency; w++ {
 		wg.Add(1)
@@ -1121,7 +1108,7 @@
 			for job := range jobsCh {
 				db := s.shards[job.shardIdx]
 
-				// 切换 shard 时提交当前 batch
+				// Commit current batch when switching shard
 				if currentBatch != nil && currentShardIdx != job.shardIdx {
 					if err := currentBatch.Commit(pebble.Sync); err != nil {
 						select {
@@ -1134,13 +1121,13 @@
 					currentBatch = nil
 				}
 
-				// 初始化 batch
+				// Initialize batch
 				if currentBatch == nil {
 					currentBatch = db.NewBatch()
 					currentShardIdx = job.shardIdx
 				}
 
-				// 写入数据
+				// Write data
 				if err := currentBatch.Set([]byte(job.key), job.value, nil); err != nil {
 					select {
 					case errCh <- fmt.Errorf("set failed on shard %d: %w", job.shardIdx, err):
@@ -1149,7 +1136,7 @@
 					return
 				}
 
-				// 控制 batch 大小
+				// Control batch size
 				if currentBatch.Len() > maxBatchSize {
 					if err := currentBatch.Commit(pebble.Sync); err != nil {
 						select {
@@ -1162,7 +1149,7 @@
 				}
 			}
 
-			// 提交最后的 batch
+			// Commit final batch
 			if currentBatch != nil {
 				if err := currentBatch.Commit(pebble.Sync); err != nil {
 					select {
@@ -1174,7 +1161,7 @@
 		}()
 	}
 
-	// 发送任务
+	// Send tasks
 	for key, value := range *data {
 		shardIdx := s.getShardIndex(key)
 		jobsCh <- job{
@@ -1185,12 +1172,12 @@
 	}
 	close(jobsCh)
 
-	// 等待完成
+	// Wait for completion
 	go func() {
 		wg.Wait()
 	}()
 
-	// 检查错误
+	// Check for errors
 	select {
 	case err := <-errCh:
 		return err
