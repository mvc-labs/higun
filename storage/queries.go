package storage

import (
	"fmt"
	"strings"

	"github.com/cockroachdb/pebble"
	"github.com/metaid/utxo_indexer/common"
)

// SimpleDB is a simple single database connection, not using sharding
type SimpleDB struct {
	db   *pebble.DB
	path string
}

// NewSimpleDB creates a new single database connection
func NewSimpleDB(dbPath string) (*SimpleDB, error) {
	db, err := pebble.Open(dbPath, &pebble.Options{Logger: noopLogger})
	if err != nil {
		return nil, fmt.Errorf("Failed to open database: %w", err)
	}
	return &SimpleDB{db: db, path: dbPath}, nil
}

// Close closes the database connection
func (s *SimpleDB) Close() error {
	return s.db.Close()
}

func (s *SimpleDB) Get(key string) (result string, err error) {
	value, _, err := s.db.Get([]byte(key))
	if err != nil {
		return
	}
	result = string(value)
	return
}

// GetByUTXO queries addresses associated with UTXO ID
// Example: For key "tx1:0_addr1", query by "tx1:0"
func (s *SimpleDB) GetByUTXO(utxoID string) (address string, amount string, err error) {
	// Use prefix query to find all matching keys
	prefix := []byte(utxoID + "_")
	// Create iterator
	iter, err := s.db.NewIter(&pebble.IterOptions{
		LowerBound: prefix,
	})
	if err != nil {
		return
	}
	defer iter.Close()
	// Iterate to find all matching keys
	for iter.First(); iter.Valid(); iter.Next() {
		// Check if key starts with prefix
		key := iter.Key()
		if !strings.HasPrefix(string(key), string(prefix)) {
			break // Already beyond prefix range
		}

		// Extract address part (part after _)
		parts := strings.Split(string(key), "_")
		if len(parts) == 2 {
			address = parts[1]
		}
		// Get value corresponding to key
		amount = string(iter.Value())
		break
	}
	return
}

// GetByAddress queries all related UTXOs by address
// Example: For key "addr1_tx1:0", query by "addr1"
func (s *SimpleDB) GetUtxoByKey(key string) (utxoList []common.Utxo, err error) {
	// Use prefix query to find all matching keys
	prefix := []byte(key + "_")
	// Create iterator
	iter, err := s.db.NewIter(&pebble.IterOptions{
		LowerBound: prefix,
	})
	if err != nil {
		return
	}
	defer iter.Close()
	// Iterate to find all matching keys
	for iter.First(); iter.Valid(); iter.Next() {
		// Check if key starts with prefix
		key := iter.Key()
		if !strings.HasPrefix(string(key), string(prefix)) {
			break // Already beyond prefix range
		}
		utxo := common.Utxo{}
		// Extract address part (part after _)
		parts := strings.Split(string(key), "_")
		if len(parts) == 2 {
			utxo.Address = parts[0]
			utxo.TxID = parts[1]
		}
		// Get value corresponding to key
		utxo.Amount = string(iter.Value())
		utxoList = append(utxoList, utxo)
	}
	return
}

<<<<<<< HEAD
func (s *SimpleDB) AddMempolRecord(key string, value []byte) error {
	return s.db.Set([]byte(key), value, pebble.Sync)
}

func (s *SimpleDB) DeleteMempolRecord(key string) error {
	return s.db.Delete([]byte(key), pebble.Sync)
}

func (s *SimpleDB) BatchDeleteMempolRecord(keys []string) error {
	batch := s.db.NewBatch()
	defer batch.Close()
	for _, key := range keys {
		if err := batch.Delete([]byte(key), pebble.Sync); err != nil {
			continue
		}
	}
	if err := batch.Commit(pebble.Sync); err != nil {
		return fmt.Errorf("Failed to commit batch: %w", err)
	}
	return nil
}

func (s *SimpleDB) BatchGetMempolRecord(keys []string) (list []string, err error) {
	for _, key := range keys {
		_, closer, err := s.db.Get([]byte(key))
		if err == nil {
			list = append(list, key)
		}
		if closer != nil {
			closer.Close()
		}
=======
// GetByUTXO 通过UTXO ID查询相关联的地址
// 例如: 对于键 "tx1:0_addr1", 通过 "tx1:0" 查询
// value:CodeHash@Genesis@sensibleId@Amount@Index@Value
func (s *SimpleDB) GetByFtUTXO(utxoID string) (address string, codeHash string, genesis string, sensibleId string, amount string, value string, index string, err error) {
	// 使用前缀查询找到所有匹配的键
	prefix := []byte(utxoID + "_")
	// 创建迭代器
	iter, err := s.db.NewIter(&pebble.IterOptions{
		LowerBound: prefix,
	})
	if err != nil {
		return
	}
	defer iter.Close()
	// 遍历找到所有匹配的键
	for iter.First(); iter.Valid(); iter.Next() {
		// 检查键是否以前缀开头
		key := iter.Key()
		if !strings.HasPrefix(string(key), string(prefix)) {
			break // 已经超出前缀范围
		}

		// 提取地址部分(在_之后的部分)
		keyParts := strings.Split(string(key), "_")
		if len(keyParts) == 2 {
			address = keyParts[1]
		}
		// 获取键对应的值
		//CodeHash@Genesis@sensibleId@Amount@Index@Value
		valueData := string(iter.Value())
		valueParts := strings.Split(valueData, "@")
		if len(valueParts) == 6 {
			codeHash = valueParts[0]
			genesis = valueParts[1]
			sensibleId = valueParts[2]
			amount = valueParts[3]
			index = valueParts[4]
			value = valueParts[5]
		}
		break
	}
	return
}

// GetByUTXO 通过UTXO ID查询相关联的地址
// 例如: 对于键 "tx1:0_addr1", 通过 "tx1:0" 查询
// value:CodeHash@Genesis@sensibleId@customData@Index@Value
func (s *SimpleDB) GetByUniqueFtUTXO(utxoID string) (codehashGenesis string, codeHash string, genesis string, sensibleId string, customData string, value string, index string, err error) {
	// 使用前缀查询找到所有匹配的键
	prefix := []byte(utxoID + "_")
	// 创建迭代器
	iter, err := s.db.NewIter(&pebble.IterOptions{
		LowerBound: prefix,
	})
	if err != nil {
		return
	}
	defer iter.Close()
	// 遍历找到所有匹配的键
	for iter.First(); iter.Valid(); iter.Next() {
		// 检查键是否以前缀开头
		key := iter.Key()
		if !strings.HasPrefix(string(key), string(prefix)) {
			break // 已经超出前缀范围
		}

		// 提取地址部分(在_之后的部分)
		keyParts := strings.Split(string(key), "_")
		if len(keyParts) == 2 {
			codehashGenesis = keyParts[1]
		}
		// 获取键对应的值
		valueData := string(iter.Value())
		valueParts := strings.Split(valueData, "@")
		if len(valueParts) == 6 {
			codeHash = valueParts[0]
			genesis = valueParts[1]
			sensibleId = valueParts[2]
			customData = valueParts[3]
			index = valueParts[4]
			value = valueParts[5]
		}
		break
	}
	return
}

// GetByAddress 通过地址查询所有相关的UTXO
// 例如: 对于键 "addr1_tx1:0", 通过 "addr1" 查询
// value:CodeHash@Genesis@sensibleId@Amount@Index@Value
func (s *SimpleDB) GetFtUtxoByKey(key string) (ftUtxoList []common.FtUtxo, err error) {
	// 使用前缀查询找到所有匹配的键
	prefix := []byte(key + "_")
	// 创建迭代器
	iter, err := s.db.NewIter(&pebble.IterOptions{
		LowerBound: prefix,
	})
	if err != nil {
		return
	}
	defer iter.Close()
	// 遍历找到所有匹配的键
	for iter.First(); iter.Valid(); iter.Next() {
		// 检查键是否以前缀开头
		key := iter.Key()
		if !strings.HasPrefix(string(key), string(prefix)) {
			break // 已经超出前缀范围
		}
		utxo := common.FtUtxo{}
		// 提取地址部分(在_之后的部分)
		keyParts := strings.Split(string(key), "_")
		if len(keyParts) == 2 {
			utxo.Address = keyParts[0]
			utxo.UtxoId = keyParts[1]

			utxoIdStrs := strings.Split(utxo.UtxoId, ":")
			if len(utxoIdStrs) == 2 {
				utxo.TxID = utxoIdStrs[0]
				utxo.Index = utxoIdStrs[1]
			}

		}
		// 获取键对应的值
		valueData := string(iter.Value())
		valueParts := strings.Split(valueData, "@")
		if len(valueParts) == 6 {
			utxo.CodeHash = valueParts[0]
			utxo.Genesis = valueParts[1]
			utxo.SensibleId = valueParts[2]
			utxo.Amount = valueParts[3]
			utxo.Index = valueParts[4]
			utxo.Value = valueParts[5]
		}
		ftUtxoList = append(ftUtxoList, utxo)
	}
	return
}

func (s *SimpleDB) GetFtUtxoByOutpoint(outpoint string) (ftUtxoList []common.FtUtxo, err error) {
	// 使用前缀查询找到所有匹配的键
	prefix := []byte(outpoint + "_")
	// 创建迭代器
	iter, err := s.db.NewIter(&pebble.IterOptions{
		LowerBound: prefix,
	})
	if err != nil {
		return
	}
	defer iter.Close()
	// 遍历找到所有匹配的键
	for iter.First(); iter.Valid(); iter.Next() {
		// 检查键是否以前缀开头
		key := iter.Key()
		if !strings.HasPrefix(string(key), string(prefix)) {
			break // 已经超出前缀范围
		}
		utxo := common.FtUtxo{}
		// 提取地址部分(在_之后的部分)
		keyParts := strings.Split(string(key), "_")
		if len(keyParts) == 2 {
			utxo.Address = keyParts[1]
			utxo.UtxoId = keyParts[0]

			utxoIdStrs := strings.Split(utxo.UtxoId, ":")
			if len(utxoIdStrs) == 2 {
				utxo.TxID = utxoIdStrs[0]
				utxo.Index = utxoIdStrs[1]
			}

		}
		// 获取键对应的值
		valueData := string(iter.Value())
		valueParts := strings.Split(valueData, "@")
		if len(valueParts) == 6 {
			utxo.CodeHash = valueParts[0]
			utxo.Genesis = valueParts[1]
			utxo.SensibleId = valueParts[2]
			utxo.Amount = valueParts[3]
			utxo.Index = valueParts[4]
			utxo.Value = valueParts[5]
		}
		ftUtxoList = append(ftUtxoList, utxo)
>>>>>>> 516d1e11
	}
	return
}

<<<<<<< HEAD
=======
// GetFtGenesisByKey 通过outpoint查询所有相关的创世信息
// 例如: 对于键 "outpoint_", 通过 "outpoint" 查询
// key:outpoint, value: sensibleId@name@symbol@decimal@codeHash@genesis
func (s *SimpleDB) GetFtGenesisByKey(key string) ([]byte, error) {
	// 使用前缀查询找到所有匹配的键
	prefix := []byte(key + "_")
	// 创建迭代器
	iter, err := s.db.NewIter(&pebble.IterOptions{
		LowerBound: prefix,
	})
	if err != nil {
		return nil, err
	}
	defer iter.Close()

	// 遍历找到所有匹配的键
	for iter.First(); iter.Valid(); iter.Next() {
		// 检查键是否以前缀开头
		key := iter.Key()
		if !strings.HasPrefix(string(key), string(prefix)) {
			break // 已经超出前缀范围
		}

		// 返回第一个匹配的值
		return iter.Value(), nil
	}

	return nil, nil
}

// GetFtGenesisByKey 通过outpoint查询所有相关的创世信息
// 例如: 对于键 "outpoint_", 通过 "outpoint" 查询
// key: usedOutpoint, value: sensibleId@name@symbol@decimal@codeHash@genesis@amount@txId@index@value,...
func (s *SimpleDB) GetFtGenesisOutputsByKey(key string) ([]byte, error) {
	// 使用前缀查询找到所有匹配的键
	prefix := []byte(key + "_")
	// 创建迭代器
	iter, err := s.db.NewIter(&pebble.IterOptions{
		LowerBound: prefix,
	})
	if err != nil {
		return nil, err
	}
	defer iter.Close()

	// 遍历找到所有匹配的键
	for iter.First(); iter.Valid(); iter.Next() {
		// 检查键是否以前缀开头
		key := iter.Key()
		if !strings.HasPrefix(string(key), string(prefix)) {
			break // 已经超出前缀范围
		}

		// 返回第一个匹配的值
		return iter.Value(), nil
	}

	return nil, nil
}

>>>>>>> 516d1e11
// SetWithIndex
func (s *SimpleDB) AddRecord(utxoID string, address string, value []byte) error {
	// Create batch
	batch := s.db.NewBatch()
	defer batch.Close()

	// 1. Primary keys
	mainKey1 := []byte(utxoID + "_" + address)
	mainKey2 := []byte(address + "_" + utxoID)
	//fmt.Println("mainKey1:", string(mainKey1), "mainKey2:", string(mainKey2))
<<<<<<< HEAD
	// Add set operations to batch
	if err := batch.Set(mainKey1, value, pebble.Sync); err != nil {
		return fmt.Errorf("Failed to add key1 in batch: %w", err)
	}
	if err := batch.Set(mainKey2, value, pebble.Sync); err != nil {
		return fmt.Errorf("Failed to add key2 in batch: %w", err)
=======
	// 在批处理中添加增加操作
	if err := batch.Set(mainKey1, value, pebble.Sync); err != nil {
		return fmt.Errorf("批处理增加键1失败: %w", err)
	}
	if err := batch.Set(mainKey2, value, pebble.Sync); err != nil {
		return fmt.Errorf("批处理增加键2失败: %w", err)
>>>>>>> 516d1e11
	}

	// Commit batch
	if err := batch.Commit(pebble.Sync); err != nil {
		return fmt.Errorf("Failed to commit batch: %w", err)
	}

	return nil
}

<<<<<<< HEAD
// DeleteWithIndex deletes Spend records
=======
// SetWithIndex
func (s *SimpleDB) AddSimpleRecord(key string, value []byte) error {
	// 创建批处理
	batch := s.db.NewBatch()
	defer batch.Close()

	// 1. 主键
	mainKey := []byte(key)
	// 在批处理中添加增加操作
	if err := batch.Set(mainKey, value, pebble.Sync); err != nil {
		return fmt.Errorf("批处理增加键1失败: %w", err)
	}

	// 提交批处理
	if err := batch.Commit(pebble.Sync); err != nil {
		return fmt.Errorf("提交批处理失败: %w", err)
	}

	return nil
}

func (s *SimpleDB) GetSimpleRecord(key string) ([]byte, error) {
	value, _, err := s.db.Get([]byte(key))
	if err != nil {
		return nil, err
	}
	return value, nil
}

func (s *SimpleDB) DeleteSimpleRecord(key string) error {
	batch := s.db.NewBatch()
	defer batch.Close()

	if err := batch.Delete([]byte(key), pebble.Sync); err != nil {
		return fmt.Errorf("批处理删除键失败: %w", err)
	}
	if err := batch.Commit(pebble.Sync); err != nil {
		return fmt.Errorf("提交批处理失败: %w", err)
	}
	return nil
}

// DeleteWithIndex 删除Spend记录
>>>>>>> 516d1e11
func (s *SimpleDB) DeleteRecord(utxoID string, address string) error {
	// Create batch
	batch := s.db.NewBatch()
	defer batch.Close()

	// 1. Delete primary keys
	mainKey1 := []byte(utxoID + "_" + address)
	mainKey2 := []byte(address + "_" + utxoID)

<<<<<<< HEAD
	// Add delete operations to batch
	if err := batch.Delete(mainKey1, pebble.Sync); err != nil {
		return fmt.Errorf("Failed to delete key1 in batch: %w", err)
	}
	if err := batch.Delete(mainKey2, pebble.Sync); err != nil {
		return fmt.Errorf("Failed to delete key2 in batch: %w", err)
=======
	// 在批处理中添加删除操作
	if err := batch.Delete(mainKey1, pebble.Sync); err != nil {
		return fmt.Errorf("批处理删除键1失败: %w", err)
	}
	if err := batch.Delete(mainKey2, pebble.Sync); err != nil {
		return fmt.Errorf("批处理删除键2失败: %w", err)
>>>>>>> 516d1e11
	}

	// Commit batch
	if err := batch.Commit(pebble.Sync); err != nil {
		return fmt.Errorf("Failed to commit batch: %w", err)
	}

	return nil
}

func (s *SimpleDB) DeleteSpendRecord(utxoID string) error {
	utxoList, err := s.GetUtxoByKey(utxoID)
	if err != nil {
		return fmt.Errorf("Query failed: %w", err)
	}
	for _, utxo := range utxoList {
		s.DeleteRecord(utxo.TxID, utxo.Address)
	}
	return nil
}

func (s *SimpleDB) DeleteFtSpendRecord(utxoID string) error {
	utxoList, err := s.GetFtUtxoByOutpoint(utxoID)
	if err != nil {
		return fmt.Errorf("查询失败: %w", err)
	}
	for _, utxo := range utxoList {
		s.DeleteRecord(utxoID, utxo.Address)
	}
	return nil
}

func (s *SimpleDB) DeleteUniqueSpendRecord(utxoID string) error {
	utxoList, err := s.GetFtUtxoByOutpoint(utxoID)
	if err != nil {
		return fmt.Errorf("查询失败: %w", err)
	}
	for _, utxo := range utxoList {
		s.DeleteRecord(utxoID, utxo.Address)
	}
	return nil
}

// // UpdateRecord 更新记录，如果记录存在则更新，不存在则设置
// func (s *SimpleDB) UpdateRecord(utxoID string, address string, value []byte) error {
// 	// 创建批处理
// 	batch := s.db.NewBatch()
// 	defer batch.Close()

// 	// 1. 主键
// 	// 1. 删除主键
// 	mainKey1 := []byte(utxoID + "_" + address)
// 	mainKey2 := []byte(address + "_" + utxoID)

// 	// 检查记录是否存在
// 	_, closer, err := s.db.Get(mainKey1)
// 	if err == nil {
// 		// 记录存在，执行更新
// 		closer.Close()
// 		if err := batch.Set(mainKey1, value, pebble.NoSync); err != nil {
// 			return fmt.Errorf("批处理更新键1失败: %w", err)
// 		}
// 		if err := batch.Set(mainKey2, value, pebble.NoSync); err != nil {
// 			return fmt.Errorf("批处理更新键2失败: %w", err)
// 		}
// 	} else if err == pebble.ErrNotFound {
// 		// 记录不存在，执行设置
// 		if err := batch.Set(mainKey1, value, pebble.NoSync); err != nil {
// 			return fmt.Errorf("批处理设置键1失败: %w", err)
// 		}
// 		if err := batch.Set(mainKey2, value, pebble.NoSync); err != nil {
// 			return fmt.Errorf("批处理设置键2失败: %w", err)
// 		}
// 	} else {
// 		// 其他错误
// 		return fmt.Errorf("检查记录存在性失败: %w", err)
// 	}

// 	// 提交批处理
// 	if err := batch.Commit(pebble.Sync); err != nil {
// 		return fmt.Errorf("提交批处理失败: %w", err)
// 	}

// 	return nil
// }

// GetFtUtxo 获取所有FT UTXO记录
func (s *SimpleDB) GetFtUtxo() (ftUtxoList []common.FtUtxo, err error) {
	// 创建迭代器
	iter, err := s.db.NewIter(&pebble.IterOptions{})
	if err != nil {
		return
	}
	defer iter.Close()

	// 遍历所有记录
	for iter.First(); iter.Valid(); iter.Next() {
		utxo := common.FtUtxo{}
		// 提取地址部分(在_之后的部分)
		keyParts := strings.Split(string(iter.Key()), ":")
		if len(keyParts) == 2 {
			utxo.TxID = keyParts[0]
			utxo.Index = keyParts[1]
			utxo.UtxoId = string(iter.Key())
		}

		// 获取键对应的值
		//ftAddress@CodeHash@Genesis@sensibleId@Amount@Index@Value
		valueData := string(iter.Value())
		valueParts := strings.Split(valueData, "@")
		if len(valueParts) == 7 {
			utxo.Address = valueParts[0]
			utxo.CodeHash = valueParts[1]
			utxo.Genesis = valueParts[2]
			utxo.SensibleId = valueParts[3]
			utxo.Amount = valueParts[4]
			utxo.Index = valueParts[5]
			utxo.Value = valueParts[6]
		}
		ftUtxoList = append(ftUtxoList, utxo)
	}
	return
}

// GetAll 获取所有记录
func (s *SimpleDB) GetAll() ([]string, error) {
	// 创建迭代器
	iter, err := s.db.NewIter(&pebble.IterOptions{})
	if err != nil {
		return nil, err
	}
	defer iter.Close()

	var values []string
	// 遍历所有记录
	for iter.First(); iter.Valid(); iter.Next() {
		values = append(values, string(iter.Value()))
	}
	return values, nil
}

func (s *SimpleDB) GetAllKeyValues() (map[string]string, error) {
	// 创建迭代器
	iter, err := s.db.NewIter(&pebble.IterOptions{})
	if err != nil {
		return nil, err
	}
	defer iter.Close()

	keyValues := make(map[string]string)
	// 遍历所有记录
	for iter.First(); iter.Valid(); iter.Next() {
		keyValues[string(iter.Key())] = string(iter.Value())
	}
	return keyValues, nil
}<|MERGE_RESOLUTION|>--- conflicted
+++ resolved
@@ -104,67 +104,34 @@
 	return
 }
 
-<<<<<<< HEAD
-func (s *SimpleDB) AddMempolRecord(key string, value []byte) error {
-	return s.db.Set([]byte(key), value, pebble.Sync)
-}
-
-func (s *SimpleDB) DeleteMempolRecord(key string) error {
-	return s.db.Delete([]byte(key), pebble.Sync)
-}
-
-func (s *SimpleDB) BatchDeleteMempolRecord(keys []string) error {
-	batch := s.db.NewBatch()
-	defer batch.Close()
-	for _, key := range keys {
-		if err := batch.Delete([]byte(key), pebble.Sync); err != nil {
-			continue
-		}
-	}
-	if err := batch.Commit(pebble.Sync); err != nil {
-		return fmt.Errorf("Failed to commit batch: %w", err)
-	}
-	return nil
-}
-
-func (s *SimpleDB) BatchGetMempolRecord(keys []string) (list []string, err error) {
-	for _, key := range keys {
-		_, closer, err := s.db.Get([]byte(key))
-		if err == nil {
-			list = append(list, key)
-		}
-		if closer != nil {
-			closer.Close()
-		}
-=======
-// GetByUTXO 通过UTXO ID查询相关联的地址
-// 例如: 对于键 "tx1:0_addr1", 通过 "tx1:0" 查询
+// GetByUTXO queries related addresses through UTXO ID
+// Example: For key "tx1:0_addr1", query through "tx1:0"
 // value:CodeHash@Genesis@sensibleId@Amount@Index@Value
 func (s *SimpleDB) GetByFtUTXO(utxoID string) (address string, codeHash string, genesis string, sensibleId string, amount string, value string, index string, err error) {
-	// 使用前缀查询找到所有匹配的键
+	// Use prefix query to find all matching keys
 	prefix := []byte(utxoID + "_")
-	// 创建迭代器
-	iter, err := s.db.NewIter(&pebble.IterOptions{
-		LowerBound: prefix,
-	})
-	if err != nil {
-		return
-	}
-	defer iter.Close()
-	// 遍历找到所有匹配的键
-	for iter.First(); iter.Valid(); iter.Next() {
-		// 检查键是否以前缀开头
-		key := iter.Key()
-		if !strings.HasPrefix(string(key), string(prefix)) {
-			break // 已经超出前缀范围
-		}
-
-		// 提取地址部分(在_之后的部分)
+	// Create iterator
+	iter, err := s.db.NewIter(&pebble.IterOptions{
+		LowerBound: prefix,
+	})
+	if err != nil {
+		return
+	}
+	defer iter.Close()
+	// Iterate to find all matching keys
+	for iter.First(); iter.Valid(); iter.Next() {
+		// Check if key starts with prefix
+		key := iter.Key()
+		if !strings.HasPrefix(string(key), string(prefix)) {
+			break // Already beyond prefix range
+		}
+
+		// Extract address part (part after _)
 		keyParts := strings.Split(string(key), "_")
 		if len(keyParts) == 2 {
 			address = keyParts[1]
 		}
-		// 获取键对应的值
+		// Get value corresponding to key
 		//CodeHash@Genesis@sensibleId@Amount@Index@Value
 		valueData := string(iter.Value())
 		valueParts := strings.Split(valueData, "@")
@@ -181,34 +148,34 @@
 	return
 }
 
-// GetByUTXO 通过UTXO ID查询相关联的地址
-// 例如: 对于键 "tx1:0_addr1", 通过 "tx1:0" 查询
+// GetByUTXO queries related addresses through UTXO ID
+// Example: For key "tx1:0_addr1", query through "tx1:0"
 // value:CodeHash@Genesis@sensibleId@customData@Index@Value
 func (s *SimpleDB) GetByUniqueFtUTXO(utxoID string) (codehashGenesis string, codeHash string, genesis string, sensibleId string, customData string, value string, index string, err error) {
-	// 使用前缀查询找到所有匹配的键
+	// Use prefix query to find all matching keys
 	prefix := []byte(utxoID + "_")
-	// 创建迭代器
-	iter, err := s.db.NewIter(&pebble.IterOptions{
-		LowerBound: prefix,
-	})
-	if err != nil {
-		return
-	}
-	defer iter.Close()
-	// 遍历找到所有匹配的键
-	for iter.First(); iter.Valid(); iter.Next() {
-		// 检查键是否以前缀开头
-		key := iter.Key()
-		if !strings.HasPrefix(string(key), string(prefix)) {
-			break // 已经超出前缀范围
-		}
-
-		// 提取地址部分(在_之后的部分)
+	// Create iterator
+	iter, err := s.db.NewIter(&pebble.IterOptions{
+		LowerBound: prefix,
+	})
+	if err != nil {
+		return
+	}
+	defer iter.Close()
+	// Iterate to find all matching keys
+	for iter.First(); iter.Valid(); iter.Next() {
+		// Check if key starts with prefix
+		key := iter.Key()
+		if !strings.HasPrefix(string(key), string(prefix)) {
+			break // Already beyond prefix range
+		}
+
+		// Extract address part (part after _)
 		keyParts := strings.Split(string(key), "_")
 		if len(keyParts) == 2 {
 			codehashGenesis = keyParts[1]
 		}
-		// 获取键对应的值
+		// Get value corresponding to key
 		valueData := string(iter.Value())
 		valueParts := strings.Split(valueData, "@")
 		if len(valueParts) == 6 {
@@ -224,29 +191,29 @@
 	return
 }
 
-// GetByAddress 通过地址查询所有相关的UTXO
-// 例如: 对于键 "addr1_tx1:0", 通过 "addr1" 查询
+// GetByAddress queries all related UTXOs through address
+// Example: For key "addr1_tx1:0", query through "addr1"
 // value:CodeHash@Genesis@sensibleId@Amount@Index@Value
 func (s *SimpleDB) GetFtUtxoByKey(key string) (ftUtxoList []common.FtUtxo, err error) {
-	// 使用前缀查询找到所有匹配的键
+	// Use prefix query to find all matching keys
 	prefix := []byte(key + "_")
-	// 创建迭代器
-	iter, err := s.db.NewIter(&pebble.IterOptions{
-		LowerBound: prefix,
-	})
-	if err != nil {
-		return
-	}
-	defer iter.Close()
-	// 遍历找到所有匹配的键
-	for iter.First(); iter.Valid(); iter.Next() {
-		// 检查键是否以前缀开头
-		key := iter.Key()
-		if !strings.HasPrefix(string(key), string(prefix)) {
-			break // 已经超出前缀范围
+	// Create iterator
+	iter, err := s.db.NewIter(&pebble.IterOptions{
+		LowerBound: prefix,
+	})
+	if err != nil {
+		return
+	}
+	defer iter.Close()
+	// Iterate to find all matching keys
+	for iter.First(); iter.Valid(); iter.Next() {
+		// Check if key starts with prefix
+		key := iter.Key()
+		if !strings.HasPrefix(string(key), string(prefix)) {
+			break // Already beyond prefix range
 		}
 		utxo := common.FtUtxo{}
-		// 提取地址部分(在_之后的部分)
+		// Extract address part (part after _)
 		keyParts := strings.Split(string(key), "_")
 		if len(keyParts) == 2 {
 			utxo.Address = keyParts[0]
@@ -259,7 +226,7 @@
 			}
 
 		}
-		// 获取键对应的值
+		// Get value corresponding to key
 		valueData := string(iter.Value())
 		valueParts := strings.Split(valueData, "@")
 		if len(valueParts) == 6 {
@@ -276,25 +243,25 @@
 }
 
 func (s *SimpleDB) GetFtUtxoByOutpoint(outpoint string) (ftUtxoList []common.FtUtxo, err error) {
-	// 使用前缀查询找到所有匹配的键
+	// Use prefix query to find all matching keys
 	prefix := []byte(outpoint + "_")
-	// 创建迭代器
-	iter, err := s.db.NewIter(&pebble.IterOptions{
-		LowerBound: prefix,
-	})
-	if err != nil {
-		return
-	}
-	defer iter.Close()
-	// 遍历找到所有匹配的键
-	for iter.First(); iter.Valid(); iter.Next() {
-		// 检查键是否以前缀开头
-		key := iter.Key()
-		if !strings.HasPrefix(string(key), string(prefix)) {
-			break // 已经超出前缀范围
+	// Create iterator
+	iter, err := s.db.NewIter(&pebble.IterOptions{
+		LowerBound: prefix,
+	})
+	if err != nil {
+		return
+	}
+	defer iter.Close()
+	// Iterate to find all matching keys
+	for iter.First(); iter.Valid(); iter.Next() {
+		// Check if key starts with prefix
+		key := iter.Key()
+		if !strings.HasPrefix(string(key), string(prefix)) {
+			break // Already beyond prefix range
 		}
 		utxo := common.FtUtxo{}
-		// 提取地址部分(在_之后的部分)
+		// Extract address part (part after _)
 		keyParts := strings.Split(string(key), "_")
 		if len(keyParts) == 2 {
 			utxo.Address = keyParts[1]
@@ -307,7 +274,7 @@
 			}
 
 		}
-		// 获取键对应的值
+		// Get value corresponding to key
 		valueData := string(iter.Value())
 		valueParts := strings.Split(valueData, "@")
 		if len(valueParts) == 6 {
@@ -319,20 +286,17 @@
 			utxo.Value = valueParts[5]
 		}
 		ftUtxoList = append(ftUtxoList, utxo)
->>>>>>> 516d1e11
-	}
-	return
-}
-
-<<<<<<< HEAD
-=======
-// GetFtGenesisByKey 通过outpoint查询所有相关的创世信息
-// 例如: 对于键 "outpoint_", 通过 "outpoint" 查询
+	}
+	return
+}
+
+// GetFtGenesisByKey queries all related genesis information through outpoint
+// Example: For key "outpoint_", query through "outpoint"
 // key:outpoint, value: sensibleId@name@symbol@decimal@codeHash@genesis
 func (s *SimpleDB) GetFtGenesisByKey(key string) ([]byte, error) {
-	// 使用前缀查询找到所有匹配的键
+	// Use prefix query to find all matching keys
 	prefix := []byte(key + "_")
-	// 创建迭代器
+	// Create iterator
 	iter, err := s.db.NewIter(&pebble.IterOptions{
 		LowerBound: prefix,
 	})
@@ -341,28 +305,28 @@
 	}
 	defer iter.Close()
 
-	// 遍历找到所有匹配的键
-	for iter.First(); iter.Valid(); iter.Next() {
-		// 检查键是否以前缀开头
-		key := iter.Key()
-		if !strings.HasPrefix(string(key), string(prefix)) {
-			break // 已经超出前缀范围
-		}
-
-		// 返回第一个匹配的值
+	// Iterate to find all matching keys
+	for iter.First(); iter.Valid(); iter.Next() {
+		// Check if key starts with prefix
+		key := iter.Key()
+		if !strings.HasPrefix(string(key), string(prefix)) {
+			break // Already beyond prefix range
+		}
+
+		// Return first matching value
 		return iter.Value(), nil
 	}
 
 	return nil, nil
 }
 
-// GetFtGenesisByKey 通过outpoint查询所有相关的创世信息
-// 例如: 对于键 "outpoint_", 通过 "outpoint" 查询
+// GetFtGenesisByKey queries all related genesis information through outpoint
+// Example: For key "outpoint_", query through "outpoint"
 // key: usedOutpoint, value: sensibleId@name@symbol@decimal@codeHash@genesis@amount@txId@index@value,...
 func (s *SimpleDB) GetFtGenesisOutputsByKey(key string) ([]byte, error) {
-	// 使用前缀查询找到所有匹配的键
+	// Use prefix query to find all matching keys
 	prefix := []byte(key + "_")
-	// 创建迭代器
+	// Create iterator
 	iter, err := s.db.NewIter(&pebble.IterOptions{
 		LowerBound: prefix,
 	})
@@ -371,22 +335,56 @@
 	}
 	defer iter.Close()
 
-	// 遍历找到所有匹配的键
-	for iter.First(); iter.Valid(); iter.Next() {
-		// 检查键是否以前缀开头
-		key := iter.Key()
-		if !strings.HasPrefix(string(key), string(prefix)) {
-			break // 已经超出前缀范围
-		}
-
-		// 返回第一个匹配的值
+	// Iterate to find all matching keys
+	for iter.First(); iter.Valid(); iter.Next() {
+		// Check if key starts with prefix
+		key := iter.Key()
+		if !strings.HasPrefix(string(key), string(prefix)) {
+			break // Already beyond prefix range
+		}
+
+		// Return first matching value
 		return iter.Value(), nil
 	}
 
 	return nil, nil
 }
 
->>>>>>> 516d1e11
+func (s *SimpleDB) AddMempolRecord(key string, value []byte) error {
+	return s.db.Set([]byte(key), value, pebble.Sync)
+}
+
+func (s *SimpleDB) DeleteMempolRecord(key string) error {
+	return s.db.Delete([]byte(key), pebble.Sync)
+}
+
+func (s *SimpleDB) BatchDeleteMempolRecord(keys []string) error {
+	batch := s.db.NewBatch()
+	defer batch.Close()
+	for _, key := range keys {
+		if err := batch.Delete([]byte(key), pebble.Sync); err != nil {
+			continue
+		}
+	}
+	if err := batch.Commit(pebble.Sync); err != nil {
+		return fmt.Errorf("Failed to commit batch: %w", err)
+	}
+	return nil
+}
+
+func (s *SimpleDB) BatchGetMempolRecord(keys []string) (list []string, err error) {
+	for _, key := range keys {
+		_, closer, err := s.db.Get([]byte(key))
+		if err == nil {
+			list = append(list, key)
+		}
+		if closer != nil {
+			closer.Close()
+		}
+	}
+	return
+}
+
 // SetWithIndex
 func (s *SimpleDB) AddRecord(utxoID string, address string, value []byte) error {
 	// Create batch
@@ -397,21 +395,12 @@
 	mainKey1 := []byte(utxoID + "_" + address)
 	mainKey2 := []byte(address + "_" + utxoID)
 	//fmt.Println("mainKey1:", string(mainKey1), "mainKey2:", string(mainKey2))
-<<<<<<< HEAD
 	// Add set operations to batch
 	if err := batch.Set(mainKey1, value, pebble.Sync); err != nil {
 		return fmt.Errorf("Failed to add key1 in batch: %w", err)
 	}
 	if err := batch.Set(mainKey2, value, pebble.Sync); err != nil {
 		return fmt.Errorf("Failed to add key2 in batch: %w", err)
-=======
-	// 在批处理中添加增加操作
-	if err := batch.Set(mainKey1, value, pebble.Sync); err != nil {
-		return fmt.Errorf("批处理增加键1失败: %w", err)
-	}
-	if err := batch.Set(mainKey2, value, pebble.Sync); err != nil {
-		return fmt.Errorf("批处理增加键2失败: %w", err)
->>>>>>> 516d1e11
 	}
 
 	// Commit batch
@@ -422,25 +411,22 @@
 	return nil
 }
 
-<<<<<<< HEAD
-// DeleteWithIndex deletes Spend records
-=======
 // SetWithIndex
 func (s *SimpleDB) AddSimpleRecord(key string, value []byte) error {
-	// 创建批处理
+	// Create batch
 	batch := s.db.NewBatch()
 	defer batch.Close()
 
-	// 1. 主键
+	// 1. Primary key
 	mainKey := []byte(key)
-	// 在批处理中添加增加操作
+	// Add set operation to batch
 	if err := batch.Set(mainKey, value, pebble.Sync); err != nil {
-		return fmt.Errorf("批处理增加键1失败: %w", err)
-	}
-
-	// 提交批处理
+		return fmt.Errorf("Failed to set key1 in batch: %w", err)
+	}
+
+	// Commit batch
 	if err := batch.Commit(pebble.Sync); err != nil {
-		return fmt.Errorf("提交批处理失败: %w", err)
+		return fmt.Errorf("Failed to commit batch: %w", err)
 	}
 
 	return nil
@@ -459,16 +445,15 @@
 	defer batch.Close()
 
 	if err := batch.Delete([]byte(key), pebble.Sync); err != nil {
-		return fmt.Errorf("批处理删除键失败: %w", err)
+		return fmt.Errorf("Failed to delete key in batch: %w", err)
 	}
 	if err := batch.Commit(pebble.Sync); err != nil {
-		return fmt.Errorf("提交批处理失败: %w", err)
-	}
-	return nil
-}
-
-// DeleteWithIndex 删除Spend记录
->>>>>>> 516d1e11
+		return fmt.Errorf("Failed to commit batch: %w", err)
+	}
+	return nil
+}
+
+// DeleteWithIndex deletes Spend records
 func (s *SimpleDB) DeleteRecord(utxoID string, address string) error {
 	// Create batch
 	batch := s.db.NewBatch()
@@ -478,21 +463,12 @@
 	mainKey1 := []byte(utxoID + "_" + address)
 	mainKey2 := []byte(address + "_" + utxoID)
 
-<<<<<<< HEAD
 	// Add delete operations to batch
 	if err := batch.Delete(mainKey1, pebble.Sync); err != nil {
 		return fmt.Errorf("Failed to delete key1 in batch: %w", err)
 	}
 	if err := batch.Delete(mainKey2, pebble.Sync); err != nil {
 		return fmt.Errorf("Failed to delete key2 in batch: %w", err)
-=======
-	// 在批处理中添加删除操作
-	if err := batch.Delete(mainKey1, pebble.Sync); err != nil {
-		return fmt.Errorf("批处理删除键1失败: %w", err)
-	}
-	if err := batch.Delete(mainKey2, pebble.Sync); err != nil {
-		return fmt.Errorf("批处理删除键2失败: %w", err)
->>>>>>> 516d1e11
 	}
 
 	// Commit batch
@@ -517,7 +493,7 @@
 func (s *SimpleDB) DeleteFtSpendRecord(utxoID string) error {
 	utxoList, err := s.GetFtUtxoByOutpoint(utxoID)
 	if err != nil {
-		return fmt.Errorf("查询失败: %w", err)
+		return fmt.Errorf("Query failed: %w", err)
 	}
 	for _, utxo := range utxoList {
 		s.DeleteRecord(utxoID, utxo.Address)
@@ -528,7 +504,7 @@
 func (s *SimpleDB) DeleteUniqueSpendRecord(utxoID string) error {
 	utxoList, err := s.GetFtUtxoByOutpoint(utxoID)
 	if err != nil {
-		return fmt.Errorf("查询失败: %w", err)
+		return fmt.Errorf("Query failed: %w", err)
 	}
 	for _, utxo := range utxoList {
 		s.DeleteRecord(utxoID, utxo.Address)
@@ -536,62 +512,62 @@
 	return nil
 }
 
-// // UpdateRecord 更新记录，如果记录存在则更新，不存在则设置
+// // UpdateRecord updates record, if record exists then update, otherwise set
 // func (s *SimpleDB) UpdateRecord(utxoID string, address string, value []byte) error {
-// 	// 创建批处理
+// 	// Create batch
 // 	batch := s.db.NewBatch()
 // 	defer batch.Close()
 
-// 	// 1. 主键
-// 	// 1. 删除主键
+// 	// 1. Primary key
+// 	// 1. Delete primary key
 // 	mainKey1 := []byte(utxoID + "_" + address)
 // 	mainKey2 := []byte(address + "_" + utxoID)
 
-// 	// 检查记录是否存在
+// 	// Check if record exists
 // 	_, closer, err := s.db.Get(mainKey1)
 // 	if err == nil {
-// 		// 记录存在，执行更新
+// 		// Record exists, perform update
 // 		closer.Close()
 // 		if err := batch.Set(mainKey1, value, pebble.NoSync); err != nil {
-// 			return fmt.Errorf("批处理更新键1失败: %w", err)
+// 			return fmt.Errorf("Failed to update key1 in batch: %w", err)
 // 		}
 // 		if err := batch.Set(mainKey2, value, pebble.NoSync); err != nil {
-// 			return fmt.Errorf("批处理更新键2失败: %w", err)
+// 			return fmt.Errorf("Failed to update key2 in batch: %w", err)
 // 		}
 // 	} else if err == pebble.ErrNotFound {
-// 		// 记录不存在，执行设置
+// 		// Record doesn't exist, perform set
 // 		if err := batch.Set(mainKey1, value, pebble.NoSync); err != nil {
-// 			return fmt.Errorf("批处理设置键1失败: %w", err)
+// 			return fmt.Errorf("Failed to set key1 in batch: %w", err)
 // 		}
 // 		if err := batch.Set(mainKey2, value, pebble.NoSync); err != nil {
-// 			return fmt.Errorf("批处理设置键2失败: %w", err)
+// 			return fmt.Errorf("Failed to set key2 in batch: %w", err)
 // 		}
 // 	} else {
-// 		// 其他错误
-// 		return fmt.Errorf("检查记录存在性失败: %w", err)
+// 		// Other errors
+// 		return fmt.Errorf("Failed to check record existence: %w", err)
 // 	}
 
-// 	// 提交批处理
+// 	// Commit batch
 // 	if err := batch.Commit(pebble.Sync); err != nil {
-// 		return fmt.Errorf("提交批处理失败: %w", err)
+// 		return fmt.Errorf("Failed to commit batch: %w", err)
 // 	}
 
 // 	return nil
 // }
 
-// GetFtUtxo 获取所有FT UTXO记录
+// GetFtUtxo gets all FT UTXO records
 func (s *SimpleDB) GetFtUtxo() (ftUtxoList []common.FtUtxo, err error) {
-	// 创建迭代器
+	// Create iterator
 	iter, err := s.db.NewIter(&pebble.IterOptions{})
 	if err != nil {
 		return
 	}
 	defer iter.Close()
 
-	// 遍历所有记录
+	// Iterate through all records
 	for iter.First(); iter.Valid(); iter.Next() {
 		utxo := common.FtUtxo{}
-		// 提取地址部分(在_之后的部分)
+		// Extract address part (part after _)
 		keyParts := strings.Split(string(iter.Key()), ":")
 		if len(keyParts) == 2 {
 			utxo.TxID = keyParts[0]
@@ -599,7 +575,7 @@
 			utxo.UtxoId = string(iter.Key())
 		}
 
-		// 获取键对应的值
+		// Get value corresponding to key
 		//ftAddress@CodeHash@Genesis@sensibleId@Amount@Index@Value
 		valueData := string(iter.Value())
 		valueParts := strings.Split(valueData, "@")
@@ -617,9 +593,9 @@
 	return
 }
 
-// GetAll 获取所有记录
+// GetAll gets all records
 func (s *SimpleDB) GetAll() ([]string, error) {
-	// 创建迭代器
+	// Create iterator
 	iter, err := s.db.NewIter(&pebble.IterOptions{})
 	if err != nil {
 		return nil, err
@@ -627,7 +603,7 @@
 	defer iter.Close()
 
 	var values []string
-	// 遍历所有记录
+	// Iterate through all records
 	for iter.First(); iter.Valid(); iter.Next() {
 		values = append(values, string(iter.Value()))
 	}
@@ -635,7 +611,7 @@
 }
 
 func (s *SimpleDB) GetAllKeyValues() (map[string]string, error) {
-	// 创建迭代器
+	// Create iterator
 	iter, err := s.db.NewIter(&pebble.IterOptions{})
 	if err != nil {
 		return nil, err
@@ -643,7 +619,7 @@
 	defer iter.Close()
 
 	keyValues := make(map[string]string)
-	// 遍历所有记录
+	// Iterate through all records
 	for iter.First(); iter.Valid(); iter.Next() {
 		keyValues[string(iter.Key())] = string(iter.Value())
 	}
